--- conflicted
+++ resolved
@@ -14,7 +14,6 @@
     try:
         with open(file_path, "r") as file:
             data = json.load(file)
-<<<<<<< HEAD
         
         # Handle nested format with 'data.detection_results' (webhook format)
         if isinstance(data, dict) and 'data' in data and isinstance(data['data'], dict):
@@ -43,31 +42,6 @@
         print(f"JSON keys: {data.keys() if isinstance(data, dict) else 'Not a dict'}")
         return []
             
-=======
-
-        detections = []
-
-        # ✅ Supabase style
-        if isinstance(data, dict) and "data" in data and isinstance(data["data"], dict) and "detection_results" in data["data"]:
-            detections = data["data"]["detection_results"]
-            print(f"Loaded {len(detections)} detections from Supabase payload")
-
-        # ✅ Top-level detection_results
-        elif isinstance(data, dict) and "detection_results" in data:
-            detections = data["detection_results"]
-            print(f"Loaded {len(detections)} detections from dict with 'detection_results'")
-
-        # ✅ Just a list
-        elif isinstance(data, list):
-            detections = data
-            print(f"Loaded {len(detections)} detections from raw list")
-
-        else:
-            print("⚠️ Unrecognized JSON format, no detections found")
-
-        return detections
-
->>>>>>> c25ce9e0
     except Exception as e:
         print(f"Error loading file {file_path}: {e}")
         return []
